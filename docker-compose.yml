version: "3.8"

volumes:
  certs:
    driver: local
  esdata01:
    driver: local
  kibanadata:
    driver: local
  logstash01:
    driver: local
  logdata:
    driver: local
  csvfiles:
    driver: local

networks:
  elastic:
    driver: bridge

services:
  setup:
    image: docker.elastic.co/elasticsearch/elasticsearch:${STACK_VERSION}
    volumes:
      - certs:/usr/share/elasticsearch/config/certs
    user: "0"
    command: >
      bash -c '
        if [ x${ELASTIC_PASSWORD} == x ]; then
          echo "Set the ELASTIC_PASSWORD environment variable in the .env file";
          exit 1;
        elif [ x${KIBANA_PASSWORD} == x ]; then
          echo "Set the KIBANA_PASSWORD environment variable in the .env file";
          exit 1;
        fi;
        if [ ! -f config/certs/ca.zip ]; then
          echo "Creating CA";
          bin/elasticsearch-certutil ca --silent --pem -out config/certs/ca.zip;
          unzip config/certs/ca.zip -d config/certs;
        fi;
        if [ ! -f config/certs/certs.zip ]; then
          echo "Creating certs";
          echo -ne \
          "instances:\n"\
          "  - name: es01\n"\
          "    dns:\n"\
          "      - es01\n"\
          "      - localhost\n"\
          "    ip:\n"\
          "      - 127.0.0.1\n"\
          "  - name: kibana\n"\
          "    dns:\n"\
          "      - kibana\n"\
          "      - localhost\n"\
          "    ip:\n"\
          "      - 127.0.0.1\n"\
          > config/certs/instances.yml;
          bin/elasticsearch-certutil cert --silent --pem -out config/certs/certs.zip --in config/certs/instances.yml --ca-cert config/certs/ca/ca.crt --ca-key config/certs/ca/ca.key;
          unzip config/certs/certs.zip -d config/certs;
        fi;
        echo "Setting file permissions"
        chown -R root:root config/certs;
        find . -type d -exec chmod 750 \{\} \;;
        find . -type f -exec chmod 640 \{\} \;;
        echo "Waiting for Elasticsearch availability";
        until curl -s --cacert config/certs/ca/ca.crt https://es01:9200 | grep -q "missing authentication credentials"; do sleep 30; done;
        echo "Setting kibana_system password";
        until curl -s -X POST --cacert config/certs/ca/ca.crt -u "elastic:${ELASTIC_PASSWORD}" -H "Content-Type: application/json" https://es01:9200/_security/user/kibana_system/_password -d "{\"password\":\"${KIBANA_PASSWORD}\"}" | grep -q "^{}"; do sleep 10; done;
        echo "All done!";
      '
    healthcheck:
      test: ["CMD-SHELL", "[ -f config/certs/es01/es01.crt ]"]
      interval: 1s
      timeout: 5s
      retries: 120
    networks:
      - elastic
  es01:
    depends_on:
      setup:
        condition: service_healthy
    image: docker.elastic.co/elasticsearch/elasticsearch:${STACK_VERSION}
    labels:
      co.elastic.logs/module: elasticsearch
    volumes:
      - certs:/usr/share/elasticsearch/config/certs
      - esdata01:/usr/share/elasticsearch/data
    ports:
      - ${ES_PORT}:9200
    environment:
      - node.name=es01
      - cluster.name=${CLUSTER_NAME}
      - discovery.type=single-node
      - ELASTIC_PASSWORD=${ELASTIC_PASSWORD}
      - bootstrap.memory_lock=true
      - xpack.security.enabled=true
      - xpack.security.http.ssl.enabled=true
      - xpack.security.http.ssl.key=certs/es01/es01.key
      - xpack.security.http.ssl.certificate=certs/es01/es01.crt
      - xpack.security.http.ssl.certificate_authorities=certs/ca/ca.crt
      - xpack.security.transport.ssl.enabled=true
      - xpack.security.transport.ssl.key=certs/es01/es01.key
      - xpack.security.transport.ssl.certificate=certs/es01/es01.crt
      - xpack.security.transport.ssl.certificate_authorities=certs/ca/ca.crt
      - xpack.security.transport.ssl.verification_mode=certificate
      - ES_JAVA_OPTS=-Xms3g -Xmx3g
    mem_limit: ${ES_MEM_LIMIT}
    ulimits:
      memlock:
        soft: -1
        hard: -1
    healthcheck:
      test:
        [
          "CMD-SHELL",
          "curl -s --cacert config/certs/ca/ca.crt https://localhost:9200 | grep -q 'missing authentication credentials'",
        ]
      interval: 10s
      timeout: 10s
      retries: 120
    networks:
      - elastic

  kibana:
    depends_on:
      es01:
        condition: service_healthy
    image: docker.elastic.co/kibana/kibana:${STACK_VERSION}
    labels:
      co.elastic.logs/module: kibana
    volumes:
      - certs:/usr/share/kibana/config/certs
      - kibanadata:/usr/share/kibana/data
    ports:
      - ${KIBANA_PORT}:5601
    environment:
      - NODE_OPTIONS=--max_old_space_size=4096
      - SERVERNAME=kibana
      - ELASTICSEARCH_HOSTS=https://es01:9200
      - ELASTICSEARCH_USERNAME=kibana_system
      - ELASTICSEARCH_PASSWORD=${KIBANA_PASSWORD}
      - ELASTICSEARCH_SSL_CERTIFICATEAUTHORITIES=config/certs/ca/ca.crt
      - XPACK_SECURITY_ENCRYPTIONKEY=${ENCRYPTION_KEY}
      - XPACK_ENCRYPTEDSAVEDOBJECTS_ENCRYPTIONKEY=${ENCRYPTION_KEY}
      - XPACK_REPORTING_ENCRYPTIONKEY=${ENCRYPTION_KEY}
      - KB_JAVA_OPTS=-Xms3g -Xmx3g
    mem_limit: ${KB_MEM_LIMIT}
    healthcheck:
      test:
        [
          "CMD-SHELL",
          "curl -s -I http://localhost:5601 | grep -q 'HTTP/1.1 302 Found'",
        ]
      interval: 10s
      timeout: 10s
      retries: 120
    networks:
      - elastic
    restart: always

  scraper:
    build: ./logstash
    volumes:
      - logstash01:/app/logstash_ingest_data/json
      - logdata:/app/logs
      - csvfiles:/app/csv
      - certs:/app/certs
    depends_on:
      es01:
        condition: service_healthy
    networks:
      - elastic

  logstash01:
    depends_on:
      es01:
        condition: service_healthy
      kibana:
        condition: service_healthy
    image: docker.elastic.co/logstash/logstash:${STACK_VERSION}
    labels:
      co.elastic.logs/module: logstash
    user: root
    volumes:
      - certs:/usr/share/logstash/certs
      - "logstash01:/usr/share/logstash/data/"
      - "${LOGSTASH_ROOT}/pipeline/:/usr/share/logstash/pipeline/"
      - "${LOGSTASH_ROOT}/logstash.yml:/usr/share/logstash/config/logstash.yml"
      - "${LOGSTASH_ROOT}/template.json:/usr/share/logstash/template.json"
    mem_limit: ${LS_MEM_LIMIT}
    environment:
      - xpack.monitoring.enabled=false
      - ELASTIC_USER=elastic
      - ELASTIC_PASSWORD=${ELASTIC_PASSWORD}
      - ELASTIC_HOSTS=https://es01:9200
<<<<<<< HEAD
      - LS_JAVA_OPTS=-Xms2g -Xmx2g
    restart: "no" # Ensures Logstash does not restart after exiting
=======
    restart: "no"  # Ensures Logstash does not restart after exiting
>>>>>>> 1da688a2
    networks:
      - elastic

  pipeline-monitoring:
    depends_on:
      es01:
        condition: service_healthy
    build: ./pipeline-monitoring
    volumes:
      - logdata:/app/logs
      - csvfiles:/app/csv
      - logstash01:/app/logstash_ingest_data/json
      - certs:/app/certs
    ports:
      - ${PIPELINE_MONITORING_PORT}:7979
<<<<<<< HEAD

  reportsui_backend:
    build: ./reports-ui/backend
    ports:
      - "8000:8000"
    depends_on:
      es01:
        condition: service_healthy
    networks:
      - elastic

  reportsui_frontend:
    build: ./reports-ui/frontend
    ports:
      - "8501:8501"
=======
>>>>>>> 1da688a2
    networks:
      - elastic<|MERGE_RESOLUTION|>--- conflicted
+++ resolved
@@ -192,13 +192,6 @@
       - xpack.monitoring.enabled=false
       - ELASTIC_USER=elastic
       - ELASTIC_PASSWORD=${ELASTIC_PASSWORD}
-      - ELASTIC_HOSTS=https://es01:9200
-<<<<<<< HEAD
-      - LS_JAVA_OPTS=-Xms2g -Xmx2g
-    restart: "no" # Ensures Logstash does not restart after exiting
-=======
-    restart: "no"  # Ensures Logstash does not restart after exiting
->>>>>>> 1da688a2
     networks:
       - elastic
 
@@ -214,7 +207,6 @@
       - certs:/app/certs
     ports:
       - ${PIPELINE_MONITORING_PORT}:7979
-<<<<<<< HEAD
 
   reportsui_backend:
     build: ./reports-ui/backend
@@ -230,7 +222,5 @@
     build: ./reports-ui/frontend
     ports:
       - "8501:8501"
-=======
->>>>>>> 1da688a2
-    networks:
-      - elastic+    networks:
+      - elastic
